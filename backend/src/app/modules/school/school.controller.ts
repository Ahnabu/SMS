import httpStatus from "http-status";
import { Request, Response } from "express";
import { Types } from "mongoose";
import { catchAsync } from "../../utils/catchAsync";
import { schoolService } from "./school.service";
import { sendResponse } from "../../utils/sendResponse";
import { AuthenticatedRequest } from "../../middlewares/auth";

const createSchool = catchAsync(
  async (req: AuthenticatedRequest, res: Response) => {
    // Use the modern school creation method
    const result = await schoolService.createSchoolModern(
      req.body,
      new Types.ObjectId(req.user?.id)
    );

    sendResponse(res, {
      statusCode: httpStatus.CREATED,
      success: true,
      message: "School created successfully",
      data: {
        school: result.school,
        adminCredentials: result.credentials,
      },
    });
  }
);

const getAllSchools = catchAsync(async (req: Request, res: Response) => {
  const result = await schoolService.getAllSchools(req.query);
  sendResponse(res, {
    statusCode: httpStatus.OK,
    success: true,
    message: "Schools retrieved successfully",
    data: result,
  });
});

const getSchool = catchAsync(async (req: Request, res: Response) => {
  const result = await schoolService.getSchoolById(req.params.id);
  sendResponse(res, {
    statusCode: httpStatus.OK,
    success: true,
    message: "School retrieved successfully",
    data: result,
  });
});

const updateSchool = catchAsync(async (req: Request, res: Response) => {
  const result = await schoolService.updateSchool(req.params.id, req.body);
  sendResponse(res, {
    statusCode: httpStatus.OK,
    success: true,
    message: "School updated successfully",
    data: result,
  });
});

const deleteSchool = catchAsync(async (req: Request, res: Response) => {
  await schoolService.deleteSchool(req.params.id);
  sendResponse(res, {
    statusCode: httpStatus.OK,
    success: true,
    message: "School deleted successfully",
    data: null,
  });
});

const getSchoolStats = catchAsync(async (req: Request, res: Response) => {
  const result = await schoolService.getSchoolStats(req.params.id);
  sendResponse(res, {
    statusCode: httpStatus.OK,
    success: true,
    message: "School statistics retrieved successfully",
    data: result,
  });
});

const assignAdmin = catchAsync(async (req: Request, res: Response) => {
  const result = await schoolService.assignAdmin(req.params.id, req.body);
  sendResponse(res, {
    statusCode: httpStatus.OK,
    success: true,
    message: "Admin assigned successfully",
    data: result,
  });
});

const updateSchoolStatus = catchAsync(async (req: Request, res: Response) => {
  const result = await schoolService.updateSchoolStatus(
    req.params.id,
    req.body.status,
    req.body.updatedBy || new Types.ObjectId() // Temporary fallback
  );
  sendResponse(res, {
    statusCode: httpStatus.OK,
    success: true,
    message: "School status updated successfully",
    data: result,
  });
});

const regenerateApiKey = catchAsync(async (req: Request, res: Response) => {
  const result = await schoolService.regenerateApiKey(req.params.id);
  sendResponse(res, {
    statusCode: httpStatus.OK,
    success: true,
    message: "API key regenerated successfully",
    data: result,
  });
});

const getSystemStats = catchAsync(async (req: Request, res: Response) => {
  const result = await schoolService.getSystemStats();
  sendResponse(res, {
    statusCode: httpStatus.OK,
    success: true,
    message: "System statistics retrieved successfully",
    data: result,
  });
});

<<<<<<< HEAD
const getAdminCredentials = catchAsync(async (req: Request, res: Response) => {
  const result = await schoolService.getAdminCredentials(req.params.id);
  sendResponse(res, {
    statusCode: httpStatus.OK,
    success: true,
    message: "Admin credentials retrieved successfully",
    data: result,
  });
});

const resetAdminPassword = catchAsync(
  async (req: AuthenticatedRequest, res: Response) => {
    const result = await schoolService.resetAdminPassword(
      req.params.id,
      req.body.newPassword,
      new Types.ObjectId(req.user?.id)
    );
    sendResponse(res, {
      statusCode: httpStatus.OK,
      success: true,
      message: "Admin password reset successfully",
      data: result,
    });
  }
);

=======
const resetAdminPassword = catchAsync(async (req: AuthenticatedRequest, res: Response) => {
  const { id } = req.params;
  const { newPassword } = req.body;

  await schoolService.resetAdminPassword(id, newPassword);

  sendResponse(res, {
    statusCode: httpStatus.OK,
    success: true,
    message: "Admin password reset successfully",
    data: null,
  });
});

>>>>>>> 00c750e9
export {
  createSchool,
  getAllSchools,
  getSchool,
  updateSchool,
  deleteSchool,
  getSchoolStats,
  assignAdmin,
  updateSchoolStatus,
  regenerateApiKey,
  getSystemStats,
<<<<<<< HEAD
  getAdminCredentials,
=======
>>>>>>> 00c750e9
  resetAdminPassword,
};<|MERGE_RESOLUTION|>--- conflicted
+++ resolved
@@ -120,7 +120,6 @@
   });
 });
 
-<<<<<<< HEAD
 const getAdminCredentials = catchAsync(async (req: Request, res: Response) => {
   const result = await schoolService.getAdminCredentials(req.params.id);
   sendResponse(res, {
@@ -147,22 +146,6 @@
   }
 );
 
-=======
-const resetAdminPassword = catchAsync(async (req: AuthenticatedRequest, res: Response) => {
-  const { id } = req.params;
-  const { newPassword } = req.body;
-
-  await schoolService.resetAdminPassword(id, newPassword);
-
-  sendResponse(res, {
-    statusCode: httpStatus.OK,
-    success: true,
-    message: "Admin password reset successfully",
-    data: null,
-  });
-});
-
->>>>>>> 00c750e9
 export {
   createSchool,
   getAllSchools,
@@ -174,9 +157,6 @@
   updateSchoolStatus,
   regenerateApiKey,
   getSystemStats,
-<<<<<<< HEAD
   getAdminCredentials,
-=======
->>>>>>> 00c750e9
   resetAdminPassword,
 };